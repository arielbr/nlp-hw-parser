--- conflicted
+++ resolved
@@ -106,11 +106,7 @@
             if self.grammar.is_nonterminal(prev):
                 res += " (" + prev if not res or res[-1] != "(" else "(" + prev + " "
             else:
-<<<<<<< HEAD
-                res += " " + prev  
-=======
                 res += " " + prev
->>>>>>> 279e0f48
 
         if item.right_ptr:
             res += self.print_item(item.right_ptr) + ")"
