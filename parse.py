--- conflicted
+++ resolved
@@ -202,11 +202,7 @@
                 #
                 # if new_item.right_ptr is not None:
                 #     right_ptr_pos = self.get_pointer(new_item.right_ptr)
-<<<<<<< HEAD
                 #logging.info(f"\tAttached to get: {new_item} in column {position}")
-=======
-                # logging.info(f"\tAttached to get: {new_item} in column {position}")
->>>>>>> e4eba9ce
                 self.profile["ATTACH"] += 1
                 self.cols[position].push(new_item)
 
@@ -467,26 +463,13 @@
                 # print(
                 #     f"'{sentence}' is {'accepted' if chart.accepted() else 'rejected'} by {args.grammar}"
                 # )
-<<<<<<< HEAD
-                #logging.debug(f"Profile of work done: {chart.profile}")
-=======
                 logging.debug(f"Profile of work done: {chart.profile}")
->>>>>>> e4eba9ce
                 if chart.accepted():
                     last_item = None
                     last_weight = 1e99
                     for item in chart.cols[-1].all():  # the last column
                         if (item.rule.lhs == chart.grammar.start_symbol  # a ROOT item in this column
                                 and item.next_symbol() is None  # that is complete
-<<<<<<< HEAD
-                                and item.start_position == 0 # and started back at position 0
-                                and item.weight < last_weight):
-                            last_item = item
-                            last_weight = item.weight
-                    #logging.info(last_item)
-                    print(chart.print_tree(last_item))
-                    print(last_item.weight)
-=======
                                 and item.start_position == 0  # and started back at position 0
                                 and item.weight < last_weight):  # has minimal weight
                             last_item = item
@@ -496,10 +479,10 @@
                     # logging.info(last_item.right_ptr)
                     # logging.info(f"left: {last_item.right_ptr.left_ptr}")
                     # logging.info(last_item.right_ptr.right_ptr)
-                    print()
-                    print(chart.print_item(last_item).strip())
-                    # print(last_item.weight)
->>>>>>> e4eba9ce
+                    s = chart.print_item(last_item).strip()
+                    s = "(" + args.start_symbol + " " + s + ")"
+                    print(s)
+                    print(last_item.weight)
                 else:
                     print("None")
 
